--- conflicted
+++ resolved
@@ -1,11 +1,5 @@
-<<<<<<< HEAD
-
-cython
-numpy>=1.21
-=======
 numpy ==1.21.*
 Cython >= 0.29
->>>>>>> b4c8b86b
 pyacvd
 #python=3.8.12
 pyvista
