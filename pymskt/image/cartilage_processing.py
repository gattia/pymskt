import warnings

import numpy as np
import SimpleITK as sitk
from scipy import ndimage as ndi


def CofM(array):
    """
    Get center of mass for a row of a binary 2D image.
    Parameters
    ----------
    array : 1D array
        Individual row of a 2D image.
    Returns
    -------
    centerPixels :
        Average location of 1s in the row
    Notes
    -----
    Calculates the average location of cartilage for the row of image being analyzed.
    Returns 0 if there are no pixels

    """
    pixels = np.where(array == 1)
    centerPixels = np.mean(pixels)
    nans = np.isnan(centerPixels)
    if nans == True:
        centerPixels = 0
    return centerPixels


def get_y_CofM(flattenedSeg):
    """
    Get CofM of femoral cartilage for each row of the flattened segmentation.
    Parameters
    ----------
    flattenedSeg : 2D array
        Axial flattened, and filled in femoral cartilage segmentation.
    Returns
    -------
    yCofM :
        Find the CofM for each row of the image.
    Notes
    -----
    Get the x/y coordinates for the CofM for each row of the flattened segmentation.

    """
    locationFemur = np.where(flattenedSeg == 1)
    yCofM = np.zeros((flattenedSeg.shape[0], 2), dtype=int)

    # only calculate for rows with cartilage.
    minRow = np.min(locationFemur[0])
    maxRow = np.max(locationFemur[0])

    # iterate over rows of image, get CofM, store CofM for row.
    for x in range(minRow, maxRow):
        yCofM[x, 0] = x  # store the x-coordinate (row) we calcualted CofM for.
        yCofM[x, 1] = int(
            CofM(flattenedSeg[x, :])
        )  # store the CofM value (make it an integer for indexing)

    # remove 0.2 * (maxRow - minRow) of pixels from the most medial and most lateral side of the femur
    offset = int(0.2 * (maxRow - minRow))
    if minRow + offset < maxRow - offset:
        yCofM = yCofM[
            minRow + offset : maxRow - offset, :
        ]  # remove 10 most medial and most lateral pixels of femoral cartilage.
    else:
        # fallback to original range if removing pixels is not possible.
        warnings.warn(
            "Not enough pixels to remove most medial and most lateral pixels of femoral cartilage."
        )
    return yCofM


def absolute_CofM(flattenedSeg):
    """
    Get absolute CofM of all the femoral cartilage pixels
    Parameters
    ----------
    flattenedSeg : 2D array
        Axial flattened, and filled in femoral cartilage segmentation.
    Returns
    -------
    centerX :
        The CofM in the X direction for the segmentation
    centerY :
        The CofM in the Y direction for the segmentation
    Notes
    -----
    Get the x/y coordinates for the CofM for the whole flattened segmentation

    """
    femurPoints = np.where(flattenedSeg == 1)
    centerX = np.mean(femurPoints[0])
    centerY = np.mean(femurPoints[1])
    return (centerX, centerY)


def findNotch(flattenedSeg, trochleaPositionX=1000):
    """
    Get the X Y position of the trochlear notch - where medial/lateral sides of the femur meet.
    Parameters
    ----------
    flattenedSeg : 2D array
        Axial flattened, and filled in femoral cartilage segmentation.
    Returns
    -------
    trochleaPositionY :
        Y position of trochlear notch
    trochleaPositionX :
        X position of trochlear notch
    Notes
    -----
    Get the x/y coordinates for the trochlear notch. This is an iterative method that assumes things about the shape the
    femoral cartilage.

    """
    # Goal is to find the most anterior point that is between the medial/lateral condyles

    # First guess at the troch notch in the 1st axis (med/lat axis) is the location with the smallest value for
    # the 2nd axis CofM. This is because in axis 1, negative is anterior and we expect the most anterior CofM should
    # roughly align with the trochlear notch.
    y_CofM = get_y_CofM(flattenedSeg)
    first_guess = y_CofM[np.argmin(y_CofM[:, 1]), 0]
    # the second guess is just the CofM of the whole cartilage.
    centerX, centerY = absolute_CofM(flattenedSeg)
    second_guess = centerX

    # We use the 2 guesses to help define a search space for the trochlear notch.
    offset = int(0.25 * (flattenedSeg.shape[0]))
    min_search = int(np.min((first_guess, second_guess)) - offset)
    max_search = int(np.max((first_guess, second_guess)) + offset)
    # check if search space is valid
    if min_search > max_search or min_search < 0 or max_search > flattenedSeg.shape[0]:
        warnings.warn(
            "Avoiding invalid search space for trochlear notch,\
                       the search space will be set to the full range of the flattened segmentation."
        )
        min_search = 0
        max_search = flattenedSeg.shape[0]

    # now, we iterate over all of the rows (axis 1) of the search space (moving in the medial/lateral direction)
    # we are looking for the row where the most posterior point (back of femur) is furthest anterior (notch).
    for y in range(min_search, max_search):
        # At each row, we find most posterior pixel labeled as cartilage.
        try:
            trochleaPosition_test = np.max(np.where(flattenedSeg[y, :] == 1))
        except ValueError:
            # if there is no cartilage we'll get a ValueError exception.
            # in that case, set this value to be the max it can be (the size of the first axis)
            trochleaPosition_test = flattenedSeg.shape[1]
        # if the most posterior point for this row is more anterior than the current trochleaPositionX,
        # then update this to be the new trochlear notch.
        if trochleaPosition_test < trochleaPositionX:
            trochleaPositionX = trochleaPosition_test
            trochleaPositionY = y

    return (trochleaPositionY, trochleaPositionX + 1)


def getAnteriorOfWeightBearing(segArray, femurIndex=1):
    """
    Prepare full segmentation and extract the trochlear notch location.
    Parameters
    ----------
    flattenedSeg : 2D array
        Axial flattened, and filled in femoral cartilage segmentation.
    femurIndex : int
        Index of the label used to localize the femur in the array.
    Returns
    -------
    trochleaPositionY :
        Y position of trochlear notch
    trochleaPositionX :
        X position of trochlear notch
    Notes
    -----
    Get the x/y coordinates for the trochlear notch. This is an iterative method that assumes things about the shape the femoral cartilage.
    First flatten and fill any holes in the segmentation.

    """

    femurSegmentation = np.zeros_like(segArray)
    femurSegmentation[segArray == femurIndex] = 1
    flattenedSegmentation = np.amax(femurSegmentation, axis=1)
    flattened_seg_filled = ndi.binary_fill_holes(flattenedSegmentation)
    trochY, trochX = findNotch(flattened_seg_filled)
    return (trochY, trochX)


def get_superior_fem_cart_region(seg_array, fem_cart_idx=2, ratio=0.33):
    # get the average location of the fem cartilage
    # in the IS direction for each slice.
    mean_fem_ap = np.zeros(seg_array.shape[2])
    # iteratve over slices
    for ap_idx in range(seg_array.shape[2]):
        # get locations where fem cartilage is
        slice_ = np.where(seg_array[:, :, ap_idx] == fem_cart_idx)
        # get average of fem cart locations
        mean_ = np.mean(slice_[1])
        # store result
        mean_fem_ap[ap_idx] = mean_

    # get the top of the femoral cartilage globally (in IS)
    top_fem_cart = np.min(np.where(seg_array == fem_cart_idx)[1])

    # create a superior decision boundary between the
    # top of the fem cartilag and the average of the fem cartilage
    # at that slice. This position is a ratio between the two. If
    # the ratio = 0.5 its the middle, if 1.0 its the top
    # if 0.0 its the mean of the fem cart at that slice.
    # default 0.33 is above the middle of the femur for that slice,
    # but below the midway point.
    wb_IS_cutoff = mean_fem_ap * (1 - ratio) + top_fem_cart * ratio

    # create a mask for all cartilage above this wb_IS_cutoff
    superior_mask = np.zeros_like(seg_array)

    # set the parts anterior to the fem cart as all having
    # the same mask that would happen at the most anterior border
    # and the ones behind the fem cart to be the same as the last
    # point.
    # get all fem cart points.
    loc_fem_cart = np.where(seg_array == fem_cart_idx)
    # Get the anterior point of fem cart
    ap_start_idx = np.min(loc_fem_cart[-1])
    # get posterior point.
    ap_end_idx = np.max(loc_fem_cart[-1])

    # get the anterior/posterior parts of the mask.
    superior_mask[:, : int(wb_IS_cutoff[ap_start_idx]), :ap_start_idx] = 1
    superior_mask[:, : int(wb_IS_cutoff[ap_end_idx]), ap_end_idx:] = 1

    # iterate over all other slices between the ant/post and
    # fill mask accordingly
    for ap_idx in range(ap_start_idx, ap_end_idx):
        # get the border for the superior/inferior regions
        border_ = wb_IS_cutoff[ap_idx]
        if np.isfinite(border_):
            # If its finite, then make it the official border used
            # for masking.
            border = int(border_)
            # If it wasnt finite, then this isnt updated,
            # which means that the last time it was finite will
            # be used. This handles the casess where cartilage holes
            # could potentially cause there to be no values.
            # Thought - its unlikely there wuold be complete holes
            # along the entire medial/lateral condyles.
        superior_mask[:, :border, ap_idx] = 1

    return superior_mask


def get_cartilage_subregions(
    segArray,
    anteriorWBslice,
    posteriorWBslice,
    trochY,
    femurLabel=1,
    medTibiaLabel=2,
    latTibiaLabel=3,
    antFemurMask=5,
    medWbFemurMask=6,
    latWbFemurMask=7,
    medPostFemurMask=8,
    latPostFemurMask=9,
    mid_fem_y=None,
):
    """
    Take cartilage segmentation, and decompose femoral cartilage into subregions of interest.
    Parameters
    ----------
    segArray : array
        3D array with segmentation for the cartialge regions.
    anteriorWBslice : int
        Slice that seperates the anterior and weight bearing femoral cartilage.
    posteriorWBslice : int
        Slice that seperates the weight bearing and posterior femoral cartilage.
    trochY : int
        Slice that differentiates medial / lateral femur - trochlear notch Y component.
    femurLabel : int
        Label that femur is in the segArray
    medTibiaLabel : int
        Label that medial tibia is in the segArray
    latTibiaLabel : int
        Label that lateral tibia is in the segArray
    antFemurMask : int
        Label anterior femur should be labeled in final segmentation.
    medWbFemurMask : int
        Label medial weight bearing femur should be labeled in final segmentation.
    latWbFemurMask : int
        Label lateral weight bearing femur should be labeled in final segmentation.
    medPostFemurMask : int
        Label medial posterior femur should be labeled in final segmentation.
    latPostFemurMask : int
        Label lateral posterior femur should be labeled in final segmentation.
    mid_fem_y : int
        Deprecated - not used.
    Returns
    -------
    final_segmentation : array
        3D array with the updated segmentations - including weightbearing, medial/latera, anterior, and posterior.
    Notes
    -----

    """

    if mid_fem_y is not None:
        # warning that this is deprecated and not used.
        warnings.warn("mid_fem_y is deprecated and not used.")

    # array to store final segmentation
    final_segmentation = np.zeros_like(segArray)

    # create masks for ant/wb/posterior femur
    anterior_femur_mask = np.zeros_like(segArray)
    anterior_femur_mask[:, :, :anteriorWBslice] = 1

    wb_femur_mask = np.zeros_like(segArray)
    wb_femur_mask[:, :, anteriorWBslice:posteriorWBslice] = 1

    superior_mask = get_superior_fem_cart_region(segArray, fem_cart_idx=femurLabel, ratio=0.33)

    # only get weight bearing from the lower part of the femur - to make
    # sure don't accidentall get the top of the posterior condyle when it wraps back around.

    # If its the wb_femur region, but above the superior mask cut line
    # then assign to be wb_reror and actually assign to be posteror_femur_mask
    wb_femur_mask_error = wb_femur_mask * superior_mask
    wb_femur_mask[wb_femur_mask_error == 1] = 0  # fix the wb_femur_mask

    posterior_femur_mask = np.zeros_like(segArray)
    posterior_femur_mask[:, :, posteriorWBslice:] = 1

    posterior_femur_mask = np.max((wb_femur_mask_error, posterior_femur_mask), axis=0)

    # create seg of just femur - and then break it into the sub-regions
    femurSegArray = np.zeros_like(segArray)
    femurSegArray[segArray == femurLabel] = 1

    # find the center of the medial/lateral tibia - use to distinguish M/L femur ROIs
    locationMedialTibia = np.asarray(np.where(segArray == medTibiaLabel))
    locationLateralTibia = np.asarray(np.where(segArray == latTibiaLabel))

    centerMedialTibia = locationMedialTibia.mean(axis=1)
    centerLateralTibia = locationLateralTibia.mean(axis=1)

    med_femur_mask = np.zeros_like(segArray)
    lat_femur_mask = np.zeros_like(segArray)
    if centerMedialTibia[0] > trochY:
        med_femur_mask[trochY:, :, :] = 1
        lat_femur_mask[:trochY, :, :] = 1
    else:
        med_femur_mask[:trochY, :, :] = 1
        lat_femur_mask[trochY:, :, :] = 1

    final_segmentation[segArray != femurLabel] = segArray[segArray != femurLabel]
    final_segmentation += (femurSegArray * anterior_femur_mask) * antFemurMask
    final_segmentation += (femurSegArray * wb_femur_mask * med_femur_mask) * medWbFemurMask
    final_segmentation += (femurSegArray * wb_femur_mask * lat_femur_mask) * latWbFemurMask
    final_segmentation += (femurSegArray * posterior_femur_mask * med_femur_mask) * medPostFemurMask
    final_segmentation += (femurSegArray * posterior_femur_mask * lat_femur_mask) * latPostFemurMask

    return final_segmentation


def verify_and_correct_med_lat_tib_cart(
    seg_array,  # sitk.GetArrayViewFromImage(seg)
    tib_label=6,
    med_tib_cart_label=2,
    lat_tib_cart_label=3,
    ml_axis=0,
    split_method="geometric_tibia",
):
    """
    Verify that the medial and lateral tibial cartilage are correctly labeled.
    Parameters
    ----------
    seg_array : array
        3D array with segmentation for the cartilage/bone regions.
    tib_label : int
        Label that tibial cartilage is in the seg_array
    med_tib_cart_label : int
        Label that medial tibial cartilage is in the seg_array
    lat_tib_cart_label : int
        Label that lateral tibial cartilage is in the seg_array
    ml_axis : int
        Medial/lateral axis of the acquired knee MRI.

    Returns
    -------
    seg_array : array
        3D array with segmentation for the cartilage/bone regions.
        The tibial cartilage regions will have been updated to ensure
        all tib cart on med/lat sides are correctly classified.

    """
    # get binary array for tibia
    array_tib = np.zeros_like(seg_array)
    array_tib[seg_array == tib_label] = 1
    # get binary array for tib cart
    array_tib_cart = np.zeros_like(seg_array)
    array_tib_cart[(seg_array == lat_tib_cart_label) + (seg_array == med_tib_cart_label)] = 1

    # get the locatons of med/lat cartilage & get their centroids
    med_cart_locs_ = np.where(seg_array == med_tib_cart_label)
    med_cart_locs = np.asarray(med_cart_locs_)
    lat_cart_locs_ = np.where(seg_array == lat_tib_cart_label)
    lat_cart_locs = np.asarray(lat_cart_locs_)
    middle_med_cart = med_cart_locs[ml_axis, :].mean()
    middle_lat_cart = lat_cart_locs[ml_axis, :].mean()

    # get location of tibia to get centroid of tibial plateau
    tib_locs = np.asarray(np.where(seg_array == tib_label))
    middle_tib = tib_locs[ml_axis, :].mean()
    center_tibia_slice = int(middle_tib)

    # infer the direction(s) for medial/lateral
    med_direction = np.sign(middle_med_cart - middle_tib)
    lat_direction = np.sign(middle_lat_cart - middle_tib)
    if med_direction == lat_direction:
        raise Exception("Middle of med and lat tibial cartilage on same side of centerline!")

    # create med/lat cartilage masks - binary for updating seg masks
    med_tib_cart_mask = np.zeros_like(seg_array)
    lat_tib_cart_mask = np.zeros_like(seg_array)

    if split_method == "geometric_tibia":
        center_ = center_tibia_slice
    elif split_method == "geometric_cartilage":
        raise Exception("Not implemented yet!")
    elif split_method == "logistic_cartilage":
        from scipy.optimize import minimize

        def logistic(z):
            return 1 / (1 + np.exp(-z))

        def cost_function(theta, X, y):
            predictions = logistic(X @ theta)
            errors = y * np.log(predictions) + (1 - y) * np.log(1 - predictions)
            return -np.mean(errors)

        def gradient(theta, X, y):
            predictions = logistic(X @ theta)
            return X.T @ (predictions - y) / len(y)

        med_lat_axis_med_cart_locs = med_cart_locs_[ml_axis]
        med_lat_axis_lat_cart_locs = lat_cart_locs_[ml_axis]

        # med = np.asarray(flat_med_cart_locs).T
        # lat = np.asarray(flat_lat_cart_locs).T
        # pre-allocate data for logistic regression
        locs = np.zeros(
            (med_lat_axis_med_cart_locs.shape[0] + med_lat_axis_lat_cart_locs.shape[0], 2)
        )
        # add intercept term
        locs[:, 0] = 1
        # add locations (along ML axis)
        locs[:, 1] = np.concatenate(
            (med_lat_axis_med_cart_locs, med_lat_axis_lat_cart_locs), axis=0
        )
        # create labels array (dependent variable)
        labels = np.zeros(locs.shape[0])
        labels[med_lat_axis_med_cart_locs.shape[0] :] = 1

        # pre-allocate coefficients
        m, n = locs.shape
        theta = np.zeros(n)
        # run logistic regression
        result = minimize(
            cost_function, theta, args=(locs, labels), jac=gradient, options={"maxiter": 400}
        )
        theta = result.x

        X = np.zeros((seg_array.shape[ml_axis], 2))
        X[:, 0] = 1
        X[:, 1] = np.arange(seg_array.shape[ml_axis])
        predictions = logistic(X @ theta)
        center_ = int(np.argmin(abs(predictions - 0.5)))

    if med_direction > 0:
        med_tib_cart_mask[center_:, ...] = 1
        lat_tib_cart_mask[:center_, ...] = 1
    elif med_direction < 0:
        med_tib_cart_mask[:center_, ...] = 1
        lat_tib_cart_mask[center_:, ...] = 1

    # create new med/lat cartilage arrays
    new_med_cart_array = array_tib_cart * med_tib_cart_mask
    new_lat_cart_array = array_tib_cart * lat_tib_cart_mask

    # make copy of original segmentation array & update
    # med/lat tibial cartilage labels
    new_seg_array = seg_array.copy()
    new_seg_array[new_med_cart_array == 1] = med_tib_cart_label
    new_seg_array[new_lat_cart_array == 1] = lat_tib_cart_label

    return new_seg_array


def get_knee_segmentation_with_femur_subregions(
    seg_image,
    fem_cart_label_idx=1,
    wb_region_percent_dist=0.6,
    # femur_label=1,
    med_tibia_label=2,
    lat_tibia_label=3,
    ant_femur_mask=11,
    med_wb_femur_mask=12,
    lat_wb_femur_mask=13,
    med_post_femur_mask=14,
    lat_post_femur_mask=15,
    verify_med_lat_tib_cart=True,
    tibia_label=6,
    ml_axis=0,
):
    """
    Give seg image of knee. Return seg image with all sub-regions of femur included.

    Parameters
    ----------
    seg_image : SimpleITK.Image
        SimpleITK image of the segmentation to be processed.
    fem_cart_label_idx : int, optional
        Label of femoral cartilage, by default 1
    wb_region_percent_dist : float, optional
        How large weightbearing region is (from not to posterior of condyles), by default 0.6
    femur_label : int, optional
        Seg label for the femur cartilage, by default 1
    med_tibia_label : int, optional
        Seg label for the medial tibia cartilage, by default 2
    lat_tibia_label : int, optional
        Seg label for the lateral tibia cartilage, by default 3
    ant_femur_mask : int, optional
        Seg label for the anterior femur region, by default 11
    med_wb_femur_mask : int, optional
        Seg label for medial weight-bearing femur, by default 12
    lat_wb_femur_mask : int, optional
        Seg label for lateral weight-bearing femur, by default 13
    med_post_femur_mask : int, optional
        Seg label for medial posterior femur, by default 14
    lat_post_femur_mask : int, optional
        Seg label for lateral posterior femur, by default 15
    verify_med_lat_tib_cart : bool, optional
        Whether to verify that medial and lateral tibial cartilage is on same side of centerline, by default True
    tibia_label : int, optional
        Seg label for the tibia, by default 6
    ml_axis : int, optional
        Medial/lateral axis of the acquired knee MRI, by default 0

    Returns
    -------
    SimpleITK.Image
        Image of the new/updated segmentation
    """
    troch_notch_y, troch_notch_x = getAnteriorOfWeightBearing(
        sitk.GetArrayViewFromImage(seg_image), femurIndex=fem_cart_label_idx
    )
    loc_fem_z, loc_fem_y, loc_fem_x = np.where(
        sitk.GetArrayViewFromImage(seg_image) == fem_cart_label_idx
    )
    post_femur_slice = np.max(loc_fem_x)
    posterior_wb_slice = np.round(
        (post_femur_slice - troch_notch_x) * wb_region_percent_dist + troch_notch_x
    ).astype(int)

    # Get midpoint of femoral cartilage in the inferior/superior direction
    fem_y_midpoint = np.round(np.mean(loc_fem_y)).astype(int)

    new_seg_array = get_cartilage_subregions(
        sitk.GetArrayViewFromImage(seg_image),
        anteriorWBslice=troch_notch_x,
        posteriorWBslice=posterior_wb_slice,
        trochY=troch_notch_y,
        femurLabel=fem_cart_label_idx,
        medTibiaLabel=med_tibia_label,
        latTibiaLabel=lat_tibia_label,
        antFemurMask=ant_femur_mask,
        medWbFemurMask=med_wb_femur_mask,
        latWbFemurMask=lat_wb_femur_mask,
        medPostFemurMask=med_post_femur_mask,
        latPostFemurMask=lat_post_femur_mask,
        mid_fem_y=fem_y_midpoint,
    )

    if verify_med_lat_tib_cart:
        new_seg_array = verify_and_correct_med_lat_tib_cart(
            new_seg_array,
            tib_label=tibia_label,
            med_tib_cart_label=med_tibia_label,
            lat_tib_cart_label=lat_tibia_label,
            ml_axis=ml_axis,
        )
    seg_label_image = sitk.GetImageFromArray(new_seg_array)
    seg_label_image.CopyInformation(seg_image)
    return seg_label_image


def combine_depth_region_segs(orig_seg, depth_segs):
<<<<<<< HEAD

=======
>>>>>>> adbd17f4
    if isinstance(orig_seg, sitk.Image):
        type_orig_seg = "sitk"
        orig_seg_array = sitk.GetArrayFromImage(orig_seg)
    elif isinstance(orig_seg, np.ndarray):
        type_orig_seg = "np"
        orig_seg_array = orig_seg

    # combine all of the depth segs that exist into one:
    if isinstance(depth_segs, np.ndarray):
        depth_segs = [depth_segs]
    elif isinstance(depth_segs, sitk.Image):
        depth_segs = [sitk.GetArrayFromImage(depth_segs)]
    elif isinstance(depth_segs, (list, tuple)):
        if all(isinstance(i, np.ndarray) for i in depth_segs):
            pass
        elif all(isinstance(i, sitk.Image) for i in depth_segs):
            depth_segs = [sitk.GetArrayFromImage(i) for i in depth_segs]
        else:
            raise ValueError("depth_segs must be a list of numpy arrays or SimpleITK images")

    # assert that all depth segs are the same size, and that they match the orig_seg size
    assert all(
        i.shape == orig_seg_array.shape for i in depth_segs
    ), "all depth segs must be the same size as orig_seg"

    # finally, assert that depth_segs only has 3 unique values (0, 100, 200)
    # if it happens to have 0, 1, 2 then convert to 0, 100, 200
    if np.unique(depth_segs).tolist() == [0, 1, 2]:
        depth_segs = [i * 100 for i in depth_segs]

    # combine the depth segs into a single mask.
    new_seg_combined = np.zeros_like(orig_seg_array, dtype=np.uint16)
    for i, depth_seg in enumerate(depth_segs):
        # if happens to be 0,1,2 then convert to 0,100,200
        if np.unique(depth_seg).tolist() == [0, 1, 2]:
            depth_seg = depth_seg * 100
        # assert that depth_seg only has 3 unique values (0, 100, 200)
        assert np.unique(depth_seg).tolist() == [
            0,
            100,
            200,
        ], "depth_segs must only contain the values 0, 100, 200"
        # could do += but this might end up with higher values in a voxel if
        # the same two masks are accidentally added twice.
        # this is safer in the event that there are duplicates in the depth_segs provided.
        new_seg_combined[depth_seg == 100] = 100
        new_seg_combined[depth_seg == 200] = 200

    # finally, add the orig_seg back in.
    new_seg_combined += orig_seg_array.astype(
        np.uint16
    )  # this way label 1 will be 101 and 201 for the deep and superficial regions.

    if type_orig_seg == "sitk":
        new_seg_combined = sitk.GetImageFromArray(new_seg_combined)
        new_seg_combined.CopyInformation(orig_seg)

    return new_seg_combined<|MERGE_RESOLUTION|>--- conflicted
+++ resolved
@@ -599,10 +599,6 @@
 
 
 def combine_depth_region_segs(orig_seg, depth_segs):
-<<<<<<< HEAD
-
-=======
->>>>>>> adbd17f4
     if isinstance(orig_seg, sitk.Image):
         type_orig_seg = "sitk"
         orig_seg_array = sitk.GetArrayFromImage(orig_seg)
