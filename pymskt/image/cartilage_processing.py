--- conflicted
+++ resolved
@@ -1,3 +1,9 @@
+import os
+import warnings
+from tempfile import gettempdir
+
+import numpy as np
+import requests
 import os
 import warnings
 from tempfile import gettempdir
@@ -9,20 +15,28 @@
 
 
 def CofM(array):
+    """
+    Get center of mass for a row of a binary 2D image.
     """
     Get center of mass for a row of a binary 2D image.
     Parameters
     ----------
     array : 1D array
         Individual row of a 2D image.
+        Individual row of a 2D image.
     Returns
     -------
+    centerPixels :
     centerPixels :
         Average location of 1s in the row
     Notes
     -----
     Calculates the average location of cartilage for the row of image being analyzed.
+    Calculates the average location of cartilage for the row of image being analyzed.
     Returns 0 if there are no pixels
+
+    """
+    pixels = np.where(array == 1)
 
     """
     pixels = np.where(array == 1)
@@ -32,16 +46,23 @@
         centerPixels = 0
     return centerPixels
 
+    return centerPixels
+
 
 def get_y_CofM(flattenedSeg):
+    """
+    Get CofM of femoral cartilage for each row of the flattened segmentation.
     """
     Get CofM of femoral cartilage for each row of the flattened segmentation.
     Parameters
     ----------
     flattenedSeg : 2D array
         Axial flattened, and filled in femoral cartilage segmentation.
+        Axial flattened, and filled in femoral cartilage segmentation.
     Returns
     -------
+    yCofM :
+        Find the CofM for each row of the image.
     yCofM :
         Find the CofM for each row of the image.
     Notes
@@ -50,11 +71,19 @@
 
     """
     locationFemur = np.where(flattenedSeg == 1)
+    Get the x/y coordinates for the CofM for each row of the flattened segmentation.
+
+    """
+    locationFemur = np.where(flattenedSeg == 1)
     yCofM = np.zeros((flattenedSeg.shape[0], 2), dtype=int)
+
+    # only calculate for rows with cartilage.
 
     # only calculate for rows with cartilage.
     minRow = np.min(locationFemur[0])
     maxRow = np.max(locationFemur[0])
+
+    # iterate over rows of image, get CofM, store CofM for row.
 
     # iterate over rows of image, get CofM, store CofM for row.
     for x in range(minRow, maxRow):
@@ -76,16 +105,39 @@
         )
     return yCofM
 
+        yCofM[x, 0] = x  # store the x-coordinate (row) we calcualted CofM for.
+        yCofM[x, 1] = int(
+            CofM(flattenedSeg[x, :])
+        )  # store the CofM value (make it an integer for indexing)
+
+    # remove 0.2 * (maxRow - minRow) of pixels from the most medial and most lateral side of the femur
+    offset = int(0.2 * (maxRow - minRow))
+    if minRow + offset < maxRow - offset:
+        yCofM = yCofM[
+            minRow + offset : maxRow - offset, :
+        ]  # remove 10 most medial and most lateral pixels of femoral cartilage.
+    else:
+        # fallback to original range if removing pixels is not possible.
+        warnings.warn(
+            "Not enough pixels to remove most medial and most lateral pixels of femoral cartilage."
+        )
+    return yCofM
+
 
 def absolute_CofM(flattenedSeg):
+    """
     """
     Get absolute CofM of all the femoral cartilage pixels
     Parameters
     ----------
     flattenedSeg : 2D array
         Axial flattened, and filled in femoral cartilage segmentation.
+        Axial flattened, and filled in femoral cartilage segmentation.
     Returns
     -------
+    centerX :
+        The CofM in the X direction for the segmentation
+    centerY :
     centerX :
         The CofM in the X direction for the segmentation
     centerY :
@@ -96,20 +148,31 @@
 
     """
     femurPoints = np.where(flattenedSeg == 1)
+
+    """
+    femurPoints = np.where(flattenedSeg == 1)
     centerX = np.mean(femurPoints[0])
     centerY = np.mean(femurPoints[1])
     return (centerX, centerY)
 
+    return (centerX, centerY)
+
 
 def findNotch(flattenedSeg, trochleaPositionX=1000):
+    """
+    Get the X Y position of the trochlear notch - where medial/lateral sides of the femur meet.
     """
     Get the X Y position of the trochlear notch - where medial/lateral sides of the femur meet.
     Parameters
     ----------
     flattenedSeg : 2D array
         Axial flattened, and filled in femoral cartilage segmentation.
+        Axial flattened, and filled in femoral cartilage segmentation.
     Returns
     -------
+    trochleaPositionY :
+        Y position of trochlear notch
+    trochleaPositionX :
     trochleaPositionY :
         Y position of trochlear notch
     trochleaPositionX :
@@ -120,12 +183,17 @@
     femoral cartilage.
 
     """
+
+    """
     # Goal is to find the most anterior point that is between the medial/lateral condyles
 
     # First guess at the troch notch in the 1st axis (med/lat axis) is the location with the smallest value for
+    # the 2nd axis CofM. This is because in axis 1, negative is anterior and we expect the most anterior CofM should
     # the 2nd axis CofM. This is because in axis 1, negative is anterior and we expect the most anterior CofM should
     # roughly align with the trochlear notch.
     y_CofM = get_y_CofM(flattenedSeg)
+    first_guess = y_CofM[np.argmin(y_CofM[:, 1]), 0]
+    # the second guess is just the CofM of the whole cartilage.
     first_guess = y_CofM[np.argmin(y_CofM[:, 1]), 0]
     # the second guess is just the CofM of the whole cartilage.
     centerX, centerY = absolute_CofM(flattenedSeg)
@@ -143,14 +211,29 @@
         )
         min_search = 0
         max_search = flattenedSeg.shape[0]
+    offset = int(0.25 * (flattenedSeg.shape[0]))
+    min_search = int(np.min((first_guess, second_guess)) - offset)
+    max_search = int(np.max((first_guess, second_guess)) + offset)
+    # check if search space is valid
+    if min_search > max_search or min_search < 0 or max_search > flattenedSeg.shape[0]:
+        warnings.warn(
+            "Avoiding invalid search space for trochlear notch,\
+                       the search space will be set to the full range of the flattened segmentation."
+        )
+        min_search = 0
+        max_search = flattenedSeg.shape[0]
 
     # now, we iterate over all of the rows (axis 1) of the search space (moving in the medial/lateral direction)
+    # we are looking for the row where the most posterior point (back of femur) is furthest anterior (notch).
     # we are looking for the row where the most posterior point (back of femur) is furthest anterior (notch).
     for y in range(min_search, max_search):
         # At each row, we find most posterior pixel labeled as cartilage.
+        # At each row, we find most posterior pixel labeled as cartilage.
         try:
             trochleaPosition_test = np.max(np.where(flattenedSeg[y, :] == 1))
+            trochleaPosition_test = np.max(np.where(flattenedSeg[y, :] == 1))
         except ValueError:
+            # if there is no cartilage we'll get a ValueError exception.
             # if there is no cartilage we'll get a ValueError exception.
             # in that case, set this value to be the max it can be (the size of the first axis)
             trochleaPosition_test = flattenedSeg.shape[1]
@@ -162,24 +245,37 @@
 
     return (trochleaPositionY, trochleaPositionX + 1)
 
+    return (trochleaPositionY, trochleaPositionX + 1)
+
 
 def getAnteriorOfWeightBearing(segArray, femurIndex=1):
+    """
+    Prepare full segmentation and extract the trochlear notch location.
     """
     Prepare full segmentation and extract the trochlear notch location.
     Parameters
     ----------
     flattenedSeg : 2D array
         Axial flattened, and filled in femoral cartilage segmentation.
+        Axial flattened, and filled in femoral cartilage segmentation.
     femurIndex : int
+        Index of the label used to localize the femur in the array.
         Index of the label used to localize the femur in the array.
     Returns
     -------
     trochleaPositionY :
         Y position of trochlear notch
     trochleaPositionX :
+    trochleaPositionY :
+        Y position of trochlear notch
+    trochleaPositionX :
         X position of trochlear notch
     Notes
     -----
+    Get the x/y coordinates for the trochlear notch. This is an iterative method that assumes things about the shape the femoral cartilage.
+    First flatten and fill any holes in the segmentation.
+
+    """
     Get the x/y coordinates for the trochlear notch. This is an iterative method that assumes things about the shape the femoral cartilage.
     First flatten and fill any holes in the segmentation.
 
@@ -273,15 +369,102 @@
 ):
     """
     Take cartilage segmentation, and decompose femoral cartilage into subregions of interest.
+    return (trochY, trochX)
+
+
+def get_superior_fem_cart_region(seg_array, fem_cart_idx=2, ratio=0.33):
+    # get the average location of the fem cartilage
+    # in the IS direction for each slice.
+    mean_fem_ap = np.zeros(seg_array.shape[2])
+    # iteratve over slices
+    for ap_idx in range(seg_array.shape[2]):
+        # get locations where fem cartilage is
+        slice_ = np.where(seg_array[:, :, ap_idx] == fem_cart_idx)
+        # get average of fem cart locations
+        mean_ = np.mean(slice_[1])
+        # store result
+        mean_fem_ap[ap_idx] = mean_
+
+    # get the top of the femoral cartilage globally (in IS)
+    top_fem_cart = np.min(np.where(seg_array == fem_cart_idx)[1])
+
+    # create a superior decision boundary between the
+    # top of the fem cartilag and the average of the fem cartilage
+    # at that slice. This position is a ratio between the two. If
+    # the ratio = 0.5 its the middle, if 1.0 its the top
+    # if 0.0 its the mean of the fem cart at that slice.
+    # default 0.33 is above the middle of the femur for that slice,
+    # but below the midway point.
+    wb_IS_cutoff = mean_fem_ap * (1 - ratio) + top_fem_cart * ratio
+
+    # create a mask for all cartilage above this wb_IS_cutoff
+    superior_mask = np.zeros_like(seg_array)
+
+    # set the parts anterior to the fem cart as all having
+    # the same mask that would happen at the most anterior border
+    # and the ones behind the fem cart to be the same as the last
+    # point.
+    # get all fem cart points.
+    loc_fem_cart = np.where(seg_array == fem_cart_idx)
+    # Get the anterior point of fem cart
+    ap_start_idx = np.min(loc_fem_cart[-1])
+    # get posterior point.
+    ap_end_idx = np.max(loc_fem_cart[-1])
+
+    # get the anterior/posterior parts of the mask.
+    superior_mask[:, : int(wb_IS_cutoff[ap_start_idx]), :ap_start_idx] = 1
+    superior_mask[:, : int(wb_IS_cutoff[ap_end_idx]), ap_end_idx:] = 1
+
+    # iterate over all other slices between the ant/post and
+    # fill mask accordingly
+    for ap_idx in range(ap_start_idx, ap_end_idx):
+        # get the border for the superior/inferior regions
+        border_ = wb_IS_cutoff[ap_idx]
+        if np.isfinite(border_):
+            # If its finite, then make it the official border used
+            # for masking.
+            border = int(border_)
+            # If it wasnt finite, then this isnt updated,
+            # which means that the last time it was finite will
+            # be used. This handles the casess where cartilage holes
+            # could potentially cause there to be no values.
+            # Thought - its unlikely there wuold be complete holes
+            # along the entire medial/lateral condyles.
+        superior_mask[:, :border, ap_idx] = 1
+
+    return superior_mask
+
+
+def get_cartilage_subregions(
+    segArray,
+    anteriorWBslice,
+    posteriorWBslice,
+    trochY,
+    femurLabel=1,
+    medTibiaLabel=2,
+    latTibiaLabel=3,
+    antFemurMask=5,
+    medWbFemurMask=6,
+    latWbFemurMask=7,
+    medPostFemurMask=8,
+    latPostFemurMask=9,
+    mid_fem_y=None,
+):
+    """
+    Take cartilage segmentation, and decompose femoral cartilage into subregions of interest.
     Parameters
     ----------
     segArray : array
         3D array with segmentation for the cartialge regions.
+        3D array with segmentation for the cartialge regions.
     anteriorWBslice : int
+        Slice that seperates the anterior and weight bearing femoral cartilage.
         Slice that seperates the anterior and weight bearing femoral cartilage.
     posteriorWBslice : int
         Slice that seperates the weight bearing and posterior femoral cartilage.
+        Slice that seperates the weight bearing and posterior femoral cartilage.
     trochY : int
+        Slice that differentiates medial / lateral femur - trochlear notch Y component.
         Slice that differentiates medial / lateral femur - trochlear notch Y component.
     femurLabel : int
         Label that femur is in the segArray
@@ -291,20 +474,26 @@
         Label that lateral tibia is in the segArray
     antFemurMask : int
         Label anterior femur should be labeled in final segmentation.
+        Label anterior femur should be labeled in final segmentation.
     medWbFemurMask : int
         Label medial weight bearing femur should be labeled in final segmentation.
     latWbFemurMask : int
         Label lateral weight bearing femur should be labeled in final segmentation.
+        Label lateral weight bearing femur should be labeled in final segmentation.
     medPostFemurMask : int
+        Label medial posterior femur should be labeled in final segmentation.
         Label medial posterior femur should be labeled in final segmentation.
     latPostFemurMask : int
         Label lateral posterior femur should be labeled in final segmentation.
+    mid_fem_y : int
+        Deprecated - not used.
     mid_fem_y : int
         Deprecated - not used.
     Returns
     -------
     final_segmentation : array
         3D array with the updated segmentations - including weightbearing, medial/latera, anterior, and posterior.
+        3D array with the updated segmentations - including weightbearing, medial/latera, anterior, and posterior.
     Notes
     -----
 
@@ -315,10 +504,21 @@
         warnings.warn("mid_fem_y is deprecated and not used.")
 
     # array to store final segmentation
+
+    """
+
+    if mid_fem_y is not None:
+        # warning that this is deprecated and not used.
+        warnings.warn("mid_fem_y is deprecated and not used.")
+
+    # array to store final segmentation
     final_segmentation = np.zeros_like(segArray)
+
+    # create masks for ant/wb/posterior femur
 
     # create masks for ant/wb/posterior femur
     anterior_femur_mask = np.zeros_like(segArray)
+    anterior_femur_mask[:, :, :anteriorWBslice] = 1
     anterior_femur_mask[:, :, :anteriorWBslice] = 1
 
     wb_femur_mask = np.zeros_like(segArray)
@@ -333,6 +533,17 @@
     # then assign to be wb_reror and actually assign to be posteror_femur_mask
     wb_femur_mask_error = wb_femur_mask * superior_mask
     wb_femur_mask[wb_femur_mask_error == 1] = 0  # fix the wb_femur_mask
+    wb_femur_mask[:, :, anteriorWBslice:posteriorWBslice] = 1
+
+    superior_mask = get_superior_fem_cart_region(segArray, fem_cart_idx=femurLabel, ratio=0.33)
+
+    # only get weight bearing from the lower part of the femur - to make
+    # sure don't accidentall get the top of the posterior condyle when it wraps back around.
+
+    # If its the wb_femur region, but above the superior mask cut line
+    # then assign to be wb_reror and actually assign to be posteror_femur_mask
+    wb_femur_mask_error = wb_femur_mask * superior_mask
+    wb_femur_mask[wb_femur_mask_error == 1] = 0  # fix the wb_femur_mask
 
     posterior_femur_mask = np.zeros_like(segArray)
     posterior_femur_mask[:, :, posteriorWBslice:] = 1
@@ -340,7 +551,18 @@
     posterior_femur_mask = np.max((wb_femur_mask_error, posterior_femur_mask), axis=0)
 
     # create seg of just femur - and then break it into the sub-regions
+    posterior_femur_mask[:, :, posteriorWBslice:] = 1
+
+    posterior_femur_mask = np.max((wb_femur_mask_error, posterior_femur_mask), axis=0)
+
+    # create seg of just femur - and then break it into the sub-regions
     femurSegArray = np.zeros_like(segArray)
+    femurSegArray[segArray == femurLabel] = 1
+
+    # find the center of the medial/lateral tibia - use to distinguish M/L femur ROIs
+    locationMedialTibia = np.asarray(np.where(segArray == medTibiaLabel))
+    locationLateralTibia = np.asarray(np.where(segArray == latTibiaLabel))
+
     femurSegArray[segArray == femurLabel] = 1
 
     # find the center of the medial/lateral tibia - use to distinguish M/L femur ROIs
@@ -355,10 +577,15 @@
     if centerMedialTibia[0] > trochY:
         med_femur_mask[trochY:, :, :] = 1
         lat_femur_mask[:trochY, :, :] = 1
+        med_femur_mask[trochY:, :, :] = 1
+        lat_femur_mask[:trochY, :, :] = 1
     else:
         med_femur_mask[:trochY, :, :] = 1
         lat_femur_mask[trochY:, :, :] = 1
-
+        med_femur_mask[:trochY, :, :] = 1
+        lat_femur_mask[trochY:, :, :] = 1
+
+    final_segmentation[segArray != femurLabel] = segArray[segArray != femurLabel]
     final_segmentation[segArray != femurLabel] = segArray[segArray != femurLabel]
     final_segmentation += (femurSegArray * anterior_femur_mask) * antFemurMask
     final_segmentation += (femurSegArray * wb_femur_mask * med_femur_mask) * medWbFemurMask
@@ -369,14 +596,22 @@
     return final_segmentation
 
 
+    return final_segmentation
+
+
 def verify_and_correct_med_lat_tib_cart(
     seg_array,  # sitk.GetArrayViewFromImage(seg)
+    seg_array,  # sitk.GetArrayViewFromImage(seg)
     tib_label=6,
+    med_tib_cart_label=2,
     med_tib_cart_label=2,
     lat_tib_cart_label=3,
     ml_axis=0,
     split_method="geometric_tibia",
+    ml_axis=0,
+    split_method="geometric_tibia",
 ):
+    """
     """
     Verify that the medial and lateral tibial cartilage are correctly labeled.
     Parameters
@@ -401,8 +636,12 @@
 
     """
     # get binary array for tibia
+
+    """
+    # get binary array for tibia
     array_tib = np.zeros_like(seg_array)
     array_tib[seg_array == tib_label] = 1
+    # get binary array for tib cart
     # get binary array for tib cart
     array_tib_cart = np.zeros_like(seg_array)
     array_tib_cart[(seg_array == lat_tib_cart_label) + (seg_array == med_tib_cart_label)] = 1
@@ -414,7 +653,15 @@
     lat_cart_locs = np.asarray(lat_cart_locs_)
     middle_med_cart = med_cart_locs[ml_axis, :].mean()
     middle_lat_cart = lat_cart_locs[ml_axis, :].mean()
-
+    # get the locatons of med/lat cartilage & get their centroids
+    med_cart_locs_ = np.where(seg_array == med_tib_cart_label)
+    med_cart_locs = np.asarray(med_cart_locs_)
+    lat_cart_locs_ = np.where(seg_array == lat_tib_cart_label)
+    lat_cart_locs = np.asarray(lat_cart_locs_)
+    middle_med_cart = med_cart_locs[ml_axis, :].mean()
+    middle_lat_cart = lat_cart_locs[ml_axis, :].mean()
+
+    # get location of tibia to get centroid of tibial plateau
     # get location of tibia to get centroid of tibial plateau
     tib_locs = np.asarray(np.where(seg_array == tib_label))
     middle_tib = tib_locs[ml_axis, :].mean()
@@ -425,7 +672,9 @@
     lat_direction = np.sign(middle_lat_cart - middle_tib)
     if med_direction == lat_direction:
         raise Exception("Middle of med and lat tibial cartilage on same side of centerline!")
-
+        raise Exception("Middle of med and lat tibial cartilage on same side of centerline!")
+
+    # create med/lat cartilage masks - binary for updating seg masks
     # create med/lat cartilage masks - binary for updating seg masks
     med_tib_cart_mask = np.zeros_like(seg_array)
     lat_tib_cart_mask = np.zeros_like(seg_array)
@@ -483,22 +732,82 @@
         predictions = logistic(X @ theta)
         center_ = int(np.argmin(abs(predictions - 0.5)))
 
+    if split_method == "geometric_tibia":
+        center_ = center_tibia_slice
+    elif split_method == "geometric_cartilage":
+        raise Exception("Not implemented yet!")
+    elif split_method == "logistic_cartilage":
+        from scipy.optimize import minimize
+
+        def logistic(z):
+            return 1 / (1 + np.exp(-z))
+
+        def cost_function(theta, X, y):
+            predictions = logistic(X @ theta)
+            errors = y * np.log(predictions) + (1 - y) * np.log(1 - predictions)
+            return -np.mean(errors)
+
+        def gradient(theta, X, y):
+            predictions = logistic(X @ theta)
+            return X.T @ (predictions - y) / len(y)
+
+        med_lat_axis_med_cart_locs = med_cart_locs_[ml_axis]
+        med_lat_axis_lat_cart_locs = lat_cart_locs_[ml_axis]
+
+        # med = np.asarray(flat_med_cart_locs).T
+        # lat = np.asarray(flat_lat_cart_locs).T
+        # pre-allocate data for logistic regression
+        locs = np.zeros(
+            (med_lat_axis_med_cart_locs.shape[0] + med_lat_axis_lat_cart_locs.shape[0], 2)
+        )
+        # add intercept term
+        locs[:, 0] = 1
+        # add locations (along ML axis)
+        locs[:, 1] = np.concatenate(
+            (med_lat_axis_med_cart_locs, med_lat_axis_lat_cart_locs), axis=0
+        )
+        # create labels array (dependent variable)
+        labels = np.zeros(locs.shape[0])
+        labels[med_lat_axis_med_cart_locs.shape[0] :] = 1
+
+        # pre-allocate coefficients
+        m, n = locs.shape
+        theta = np.zeros(n)
+        # run logistic regression
+        result = minimize(
+            cost_function, theta, args=(locs, labels), jac=gradient, options={"maxiter": 400}
+        )
+        theta = result.x
+
+        X = np.zeros((seg_array.shape[ml_axis], 2))
+        X[:, 0] = 1
+        X[:, 1] = np.arange(seg_array.shape[ml_axis])
+        predictions = logistic(X @ theta)
+        center_ = int(np.argmin(abs(predictions - 0.5)))
+
     if med_direction > 0:
+        med_tib_cart_mask[center_:, ...] = 1
+        lat_tib_cart_mask[:center_, ...] = 1
         med_tib_cart_mask[center_:, ...] = 1
         lat_tib_cart_mask[:center_, ...] = 1
     elif med_direction < 0:
         med_tib_cart_mask[:center_, ...] = 1
         lat_tib_cart_mask[center_:, ...] = 1
-
+        med_tib_cart_mask[:center_, ...] = 1
+        lat_tib_cart_mask[center_:, ...] = 1
+
+    # create new med/lat cartilage arrays
     # create new med/lat cartilage arrays
     new_med_cart_array = array_tib_cart * med_tib_cart_mask
     new_lat_cart_array = array_tib_cart * lat_tib_cart_mask
 
+    # make copy of original segmentation array & update
     # make copy of original segmentation array & update
     # med/lat tibial cartilage labels
     new_seg_array = seg_array.copy()
     new_seg_array[new_med_cart_array == 1] = med_tib_cart_label
     new_seg_array[new_lat_cart_array == 1] = lat_tib_cart_label
+
 
     return new_seg_array
 
@@ -520,12 +829,32 @@
     ml_axis=0,
     ref_image_reg_percent_sampling=0.1,
 ):
-    """
+
+def get_knee_segmentation_with_femur_subregions(
+    seg_image,
+    fem_cart_label_idx=1,
+    wb_region_percent_dist=0.6,
+    femur_label=5,
+    med_tibia_label=2,
+    lat_tibia_label=3,
+    ant_femur_mask=11,
+    med_wb_femur_mask=12,
+    lat_wb_femur_mask=13,
+    med_post_femur_mask=14,
+    lat_post_femur_mask=15,
+    verify_med_lat_tib_cart=True,
+    tibia_label=6,
+    ml_axis=0,
+    ref_image_reg_percent_sampling=0.1,
+):
+    """
+    Give seg image of knee. Return seg image with all sub-regions of femur included.
     Give seg image of knee. Return seg image with all sub-regions of femur included.
 
     Parameters
     ----------
     seg_image : SimpleITK.Image
+        SimpleITK image of the segmentation to be processed.
         SimpleITK image of the segmentation to be processed.
     fem_cart_label_idx : int, optional
         Label of femoral cartilage, by default 1
@@ -575,9 +904,33 @@
         reg_percent_sampling=ref_image_reg_percent_sampling,
     )
 
+    new_seg_image = get_aligned_cartilage_subregions(
+        seg_image,
+        wb_region_percent_dist=wb_region_percent_dist,
+        femurLabel=fem_cart_label_idx,
+        femurBoneLabel=femur_label,
+        medTibiaLabel=med_tibia_label,
+        latTibiaLabel=lat_tibia_label,
+        antFemurMask=ant_femur_mask,
+        medWbFemurMask=med_wb_femur_mask,
+        latWbFemurMask=lat_wb_femur_mask,
+        medPostFemurMask=med_post_femur_mask,
+        latPostFemurMask=lat_post_femur_mask,
+        reg_percent_sampling=ref_image_reg_percent_sampling,
+    )
+
     new_seg_array = sitk.GetArrayFromImage(new_seg_image)
 
+    new_seg_array = sitk.GetArrayFromImage(new_seg_image)
+
     if verify_med_lat_tib_cart:
+        new_seg_array = verify_and_correct_med_lat_tib_cart(
+            new_seg_array,
+            tib_label=tibia_label,
+            med_tib_cart_label=med_tibia_label,
+            lat_tib_cart_label=lat_tibia_label,
+            ml_axis=ml_axis,
+        )
         new_seg_array = verify_and_correct_med_lat_tib_cart(
             new_seg_array,
             tib_label=tibia_label,
@@ -627,7 +980,6 @@
         # if happens to be 0,1,2 then convert to 0,100,200
         if np.unique(depth_seg).tolist() == [0, 1, 2]:
             depth_seg = depth_seg * 100
-<<<<<<< HEAD
         # assert that depth_seg only has allowed values (0, 100, 200)
         unique_labels = np.unique(depth_seg)
         allowed_labels = {0, 100, 200}
@@ -637,17 +989,6 @@
 
         # could do += but this might end up with higher values in a voxel if
         # the same two masks are accidentally added twice.
-=======
-        # assert that depth_seg only has 3 unique values (0, 100, 200)
-        assert np.unique(depth_seg).tolist() == [
-            0,
-            100,
-            200,
-        ], "depth_segs must only contain the values 0, 100, 200"
-        # could do += but this might end up with higher values in a voxel if
-        # the same two masks are accidentally added twice.
-        # this is safer in the event that there are duplicates in the depth_segs provided.
->>>>>>> 60cb8ae8
         new_seg_combined[depth_seg == 100] = 100
         new_seg_combined[depth_seg == 200] = 200
 
