import os
import time
import warnings
from datetime import date
from multiprocessing import Pool
from re import sub

import numpy as np
import pyacvd
import pyvista as pv
from vtk.util.numpy_support import vtk_to_numpy

from pymskt.mesh import io
from pymskt.mesh.meshRegistration import get_icp_transform, non_rigidly_register
from pymskt.mesh.meshTools import (
    get_mesh_physical_point_coords,
    get_mesh_point_features,
    resample_surface,
    set_mesh_physical_point_coords,
    set_mesh_point_features,
    transfer_mesh_scalars_get_weighted_average_n_closest,
)
from pymskt.mesh.meshTransform import apply_transform, read_linear_transform, write_linear_transform
from pymskt.mesh.utils import get_symmetric_surface_distance, vtk_deep_copy

today = date.today()


class FindReferenceMeshICP:
    """
    For list of meshes perform all possible ICP registrations to identify mesh with smallest
    surface error to all other meshes.

    Parameters
    ----------
    list_meshes : _type_
        _description_
    """

    def __init__(
        self,
        list_mesh_paths,
        max_n_iter=1000,
        n_landmarks=1000,
        reg_mode="similarity",
        verbose=True,
    ):
        """
        Perform ICP registration between all pairs of meshes. Calculate
        symmetric surface distance for all registered meshes. Find target
        mesh with smallest mean surface error to all other meshes.

        This smallest error mesh is the refrence mesh for the next step of
        SSM pipelines (procrustes using non-rigid registration)

        Parameters
        ----------
        list_mesh_paths : _type_
            _description_
        max_n_iter : int, optional
            _description_, by default 1000
        n_landmarks : int, optional
            _description_, by default 1000
        reg_mode : str, optional
            _description_, by default 'similarity'
        verbose : bool, optional
            _description_, by default True
        """
        self.list_mesh_paths = list_mesh_paths
        self.n_meshes = len(list_mesh_paths)
        self._symm_surface_distances = np.zeros((self.n_meshes, self.n_meshes), dtype=float)
        self._mean_errors = None

        self.max_n_iter = max_n_iter
        self.n_landmarks = n_landmarks
        self.reg_mode = reg_mode

        self.verbose = verbose

        self._ref_idx = None
        self._ref_path = None

    def register_meshes(self, idx1_target, idx2_source):
        target = io.read_vtk(self.list_mesh_paths[idx1_target])
        source = io.read_vtk(self.list_mesh_paths[idx2_source])

        icp_transform = get_icp_transform(
            source,
            target,
            max_n_iter=self.max_n_iter,
            n_landmarks=self.n_landmarks,
            reg_mode=self.reg_mode,
        )

        transformed_source = apply_transform(source, icp_transform)

        symmetric_surf_distance = get_symmetric_surface_distance(target, transformed_source)

        self._symm_surface_distances[idx1_target, idx2_source] = symmetric_surf_distance

    def get_template_idx(self):
        self._mean_errors = np.mean(self._symm_surface_distances, axis=1)
        self._ref_idx = np.argmin(self._mean_errors)
        self._ref_path = self.list_mesh_paths[self._ref_idx]

    def execute(self):
        if self.verbose is True:
            print(f"Starting registrations, there are {len(self.list_mesh_paths)} meshes")
        for idx1_target, target_path in enumerate(self.list_mesh_paths):
            if self.verbose is True:
                print(f"\tStarting target mesh {idx1_target}")
            for idx2_source, source_path in enumerate(self.list_mesh_paths):
                if self.verbose is True:
                    print(f"\t\tStarting source mesh {idx2_source}")
                # If the target & mesh are same skip, errors = 0
                if idx1_target == idx2_source:
                    continue
                else:
                    self.register_meshes(idx1_target, idx2_source)
        if self.verbose is True:
            print("Finished all registrations!")

        self.get_template_idx()

    @property
    def ref_idx(self):
        return self._ref_idx

    @property
    def ref_path(self):
        return self._ref_path

    @property
    def symm_surface_distances(self):
        return self._symm_surface_distances

    @property
    def mean_errors(self):
        return self._mean_errors


class ProcrustesRegistration:
    # https://en.wikipedia.org/wiki/Generalized_Procrustes_analysis
    def __init__(
        self,
        path_ref_mesh,
        list_mesh_paths,
        tolerance1=2e-1,
        tolerance2=1e-2,
        max_n_registration_steps=10,
        verbose=True,
        remesh_each_step=False,
        patience=2,
        ref_mesh_eigenmap_as_reference=True,
        registering_secondary_bone=False,  # True if registering secondary bone of joint, after
        # primary already used for initial registration. E.g.,
        # already did femur for knee, now applying to tibia/patella
        vertex_features=None,
        include_ref_in_sample=True,
        save_meshes_during_registration=False,
        folder_save=None,
        save_mesh_suffix=f'procrustes_registered_{today.strftime("%b")}_{today.day}_{today.year}',
        multiprocessing=True,
        num_processes=None,
<<<<<<< HEAD
        remove_temp_icp=True,
        **kwargs
=======
        **kwargs,
>>>>>>> 99960884
    ):
        self.path_ref_mesh = path_ref_mesh
        self.list_mesh_paths = list_mesh_paths
        # Ensure that path_ref_mesh is in list & at index 0
        if self.path_ref_mesh in self.list_mesh_paths:
            path_ref_idx = self.list_mesh_paths.index(self.path_ref_mesh)
            self.list_mesh_paths.pop(path_ref_idx)
        self.include_ref_in_sample = include_ref_in_sample
        if self.include_ref_in_sample is True:
            self.list_mesh_paths.insert(0, self.path_ref_mesh)

        self._ref_mesh = io.read_vtk(self.path_ref_mesh)
        self.n_points = self._ref_mesh.GetNumberOfPoints()
        self.ref_mesh_eigenmap_as_reference = ref_mesh_eigenmap_as_reference

        self.mean_mesh = None

        self.tolerance1 = tolerance1
        self.tolerance2 = tolerance2
        self.max_n_registration_steps = max_n_registration_steps

        self.remove_temp_icp = remove_temp_icp

        self.kwargs = kwargs
        # ORIGINALLY THIS WAS THE LOGIC:
        # Ensure that the source mesh (mean, or reference) is the base mesh
        # We want all meshes aligned with this reference. Then we want
        # to apply a "warp" of the ref/mean mesh to make it
        # EXCETION - if we are registering a secondary bone in a joint model
        # E.g., for registering tibia/patella in knee model.
        self.kwargs["icp_register_first"] = True
        if registering_secondary_bone is False:
            self.kwargs["icp_reg_target_to_source"] = True
        elif registering_secondary_bone is True:
            self.kwargs["icp_reg_target_to_source"] = False

        self.vertex_features = vertex_features

        self._registered_pt_coords = np.zeros((len(list_mesh_paths), self.n_points, 3), dtype=float)
        if self.include_ref_in_sample is True:
            self._registered_pt_coords[0, :, :] = get_mesh_physical_point_coords(self._ref_mesh)

        if self.vertex_features is not None:
            self._registered_vertex_features = np.zeros(
                (len(self.list_mesh_paths), self.n_points, len(self.vertex_features)), dtype=float
            )
        else:
            self._registered_vertex_features = None

        self.sym_error = 100
        self.list_errors = []
        self.list_ref_meshes = []
        self.reg_idx = 0

        self.patience = patience
        self.patience_idx = 0
        self._best_score = 100

        self.verbose = verbose

        self.remesh_each_step = remesh_each_step

        self.error_2_error_change = 100

        self.save_meshes_during_registration = save_meshes_during_registration
        self.folder_save = folder_save
        self.save_mesh_suffix = save_mesh_suffix
        self.multiprocessing = multiprocessing
        self.num_processes = num_processes

        if self.save_meshes_during_registration is True:
            if (self.folder_save is not None) and (os.path.exists(self.folder_save)):
                os.makedirs(self.folder_save, exist_ok=True)

    # def register(self, ref_mesh_source, other_mesh_idx):
    #     target_mesh = io.read_vtk(self.list_mesh_paths[other_mesh_idx])

    #     registered_mesh, icp_transform = non_rigidly_register(
    #         target_mesh=target_mesh,
    #         source_mesh=ref_mesh_source,
    #         target_eigenmap_as_reference=not self.ref_mesh_eigenmap_as_reference,
    #         transfer_scalars=True if self.vertex_features is not None else False,
    #         return_icp_transform=True,
    #         verbose=self.verbose,
    #         **self.kwargs
    #     )

    #     coords = get_mesh_physical_point_coords(registered_mesh)

    #     n_points = coords.shape[0]

    #     if self.vertex_features is not None:
    #         features = get_mesh_point_features(registered_mesh, self.vertex_features)
    #     else:
    #         features = None

    #     return coords, features, icp_transform

    # def registration_step(
    #     self,
    #     idx,
    #     path,
    #     ref_mesh
    # ):
    #     # This is a helper function to allow for multiprocessing to work
    #     # becuase cant pickle vtk objects, instead we read them from disk.
    #     if type(ref_mesh) is str:
    #         ref_mesh = io.read_vtk(ref_mesh)

    #     if self.verbose is True:
    #         print(f'\tRegistering to mesh # {idx}')
    #     # skip the first mesh in the list if its the first round (its the reference)
    #     if (self.reg_idx == 0) & (idx == 0) & (self.include_ref_in_sample is True):
    #         # first iteration & ref mesh, just use points as they are.
    #         registered_pt_coords = get_mesh_physical_point_coords(ref_mesh)
    #         if self.vertex_features is not None:
    #             registered_vertex_features = get_mesh_point_features(ref_mesh, self.vertex_features)
    #         registered_icp_transform = None
    #     else:
    #         # register & save registered coordinates in the pre-allocated array
    #         registered_pt_coords, features, icp_transform = self.register(vtk_deep_copy(ref_mesh), idx)
    #         if self.vertex_features is not None:
    #             registered_vertex_features = features
    #         registered_icp_transform = icp_transform

    #     # SAVE EACH ITERATION OF THE REGISTRATION PROCESS???
    #     if self.save_meshes_during_registration is True:
    #         path_to_save = self.get_path_save_mesh(path, idx=None, mesh_suffix=None)  # use global suffix, and no idx
    #         self.save_mesh(self.ref_mesh, registered_pt_coords, registered_vertex_features, path_to_save)

    #     return registered_pt_coords, registered_vertex_features, registered_icp_transform

    def execute(self):
        # create placeholder to store registered point clouds & update inherited one only if also storing
        registered_pt_coords = np.zeros_like(self._registered_pt_coords)
        if self.vertex_features is not None:
            registered_vertex_features = np.zeros_like(self._registered_vertex_features)
        registered_icp_transforms = []

        # keep doing registrations until max# is hit, or the minimum error between registrations is hit.
        while (
            (self.reg_idx < self.max_n_registration_steps)
            & (self.sym_error > self.tolerance1)
            & (self.error_2_error_change > self.tolerance2)
        ):
            if self.verbose is True:
                print(f"Starting registration round {self.reg_idx}")

            # If its not the very first iteration - check whether or not we want to re-mesh after every iteration.
            if (self.reg_idx != 0) & (self.remesh_each_step is True):
                n_points = self._ref_mesh.GetNumberOfPoints()
                self._ref_mesh = resample_surface(self._ref_mesh, subdivisions=2, clusters=n_points)
                if n_points != self.n_points:
                    print(
                        f"Updating n_points for mesh from {self.n_points} to {self._ref_mesh.GetNumberOfPoints()}"
                    )
                    # re-create the array to store registered points as the # vertices might change after re-meshing.
                    # also update n_points.
                    self.n_points = n_points
                    registered_pt_coords = np.zeros(
                        (len(self.list_mesh_paths), self.n_points, 3), dtype=float
                    )

            # register the reference mesh to all other meshes
            if self.multiprocessing is True:
                # get temp folder to save reference mesh
                temp_folder = os.path.join(os.path.dirname(self.list_mesh_paths[0]), "temp")
                os.makedirs(temp_folder, exist_ok=True)
                temp_ref_path = os.path.join(temp_folder, "temp_ref_mesh.vtk")
                io.write_vtk(self._ref_mesh, temp_ref_path)

                args_list = []

                # for idx, path in enumerate(self.list_mesh_paths):
                #     path_to_save = self.get_path_save_mesh(path)  # use global suffix, and no idx
                #     args_list.append((idx, temp_ref_path, self.get_path_save_mesh(path)) + constant_args)
                constant_args = (
                    self.reg_idx,
                    self.include_ref_in_sample,
                    self.vertex_features,
                    self.save_meshes_during_registration,
                    self.list_mesh_paths,
                    self.ref_mesh_eigenmap_as_reference,
                    self.kwargs,
                    self.verbose,
                )
                args_list = [
                    (idx, temp_ref_path, self.get_path_save_mesh(path)) + constant_args
                    for idx, path in enumerate(self.list_mesh_paths)
                ]
                # args_list = [(idx, temp_ref_path, self.reg_idx, self.include_ref_in_sample, self.vertex_features, self.list_mesh_paths, self.ref_mesh_eigenmap_as_reference, self.kwargs, self.verbose) for idx, path in enumerate(self.list_mesh_paths)]

                with Pool(processes=self.num_processes) as pool:
                    results = pool.starmap(registration_step, args_list)

                # delete the temp reference mesh
                os.remove(temp_ref_path)

            # Close the pool and wait for worker processes to finish
            else:
                results = [
                    registration_step(
                        idx,
                        self._ref_mesh,
                        self.get_path_save_mesh(path),
                        self.reg_idx,
                        self.include_ref_in_sample,
                        self.vertex_features,
                        self.save_meshes_during_registration,
                        self.list_mesh_paths,
                        self.ref_mesh_eigenmap_as_reference,
                        self.kwargs,
                        self.verbose,
                    )
                    for idx, path in enumerate(self.list_mesh_paths)
                ]

            # for idx, path in enumerate(self.list_mesh_paths):
            for idx, (
                registered_pt_coords_,
                registered_vertex_features_,
                registered_icp_transform_,
            ) in enumerate(results):
                # registered_pt_coords_, registered_vertex_features_, registered_icp_transform = self.registration_step(idx, path)
                if registered_pt_coords_ is None:
                    # warning that there was an error in registration and the mesh was skipped - e.g.,
                    # nans were used in its place.
                    warnings.warn(
                        f"WARNING: mesh has no points, skipping registration\n\tPath: {self.list_mesh_paths[idx]}",
                        RuntimeWarning,
                    )
                    registered_pt_coords[idx, :, :] = np.nan
                    if self.vertex_features is not None:
                        registered_vertex_features[idx, :, :] = np.nan
                    registered_icp_transforms.append(None)
                else:
                    if type(registered_icp_transform_) is str:
                        # if the registered_icp_transform is a string, then it is a path to a temp file
                        # that was created to save the transform.
                        # read the transform from disk & delete the temp file.
                        registered_icp_transform = read_linear_transform(registered_icp_transform_)
                        if self.remove_temp_icp is True:
                            os.remove(registered_icp_transform_)
                    else:
                        registered_icp_transform = registered_icp_transform_

                    registered_pt_coords[idx, :, :] = registered_pt_coords_
                    if self.vertex_features is not None:
                        registered_vertex_features[idx, :, :] = registered_vertex_features_
                    registered_icp_transforms.append(registered_icp_transform)

            # if there is a nan in registered pt corrds, let user know - we handle with nanmean
            if np.isnan(registered_pt_coords).sum() > 0:
                warnings.warn(f"WARNING: registered_pt_coords has nans", RuntimeWarning)
            # Calculate the mean bone shape & create new mean bone shape mesh
            mean_shape = np.nanmean(registered_pt_coords, axis=0)
            mean_mesh = vtk_deep_copy(self._ref_mesh)
            set_mesh_physical_point_coords(mean_mesh, mean_shape)
            if self.vertex_features is not None:
                mean_features = np.nanmean(registered_vertex_features, axis=0)
                set_mesh_point_features(
                    mesh=mean_mesh, features=mean_features, feature_names=self.vertex_features
                )

            # store in list of reference meshes
            self.list_ref_meshes.append(mean_mesh)

            # Get surface distance between previous reference mesh and the new mean
            # TODO: Update below to get real ASSD - look at Mesh get assd_mesh code.
            sym_error = get_symmetric_surface_distance(self._ref_mesh, mean_mesh)
            self.error_2_error_change = np.abs(sym_error - self.sym_error)
            self.sym_error = sym_error
            if self.sym_error >= self._best_score:
                # if the error isnt going down, then keep track of that and done save the
                # new reference mesh.
                self.patience_idx += 1
            else:
                self.patience_idx = 0
                # ONLY UPDATE THE REF_MESH or the REGISTERED_PTS WHEN THE INTER-MESH (REF) ERROR GETS BETTER
                # NOT SURE IF THIS IS A GOOD IDEA - MIGHT WANT A BETTER CRITERIA?
                self._ref_mesh = mean_mesh
                self._registered_pt_coords = registered_pt_coords
                if self.vertex_features is not None:
                    self._registered_vertex_features = registered_vertex_features
                self._registered_icp_transforms = registered_icp_transforms
            # Store the symmetric error values so they can be plotted later
            self.list_errors.append(self.sym_error)
            if self.verbose is True:
                print(f"\t\tSymmetric surface error: {self.sym_error}")

            if self.patience_idx >= self.patience:
                print(
                    f"Early stopping initiated - no improvment for {self.patience_idx} iterations, patience is: {self.patience}"
                )
                break

            self.reg_idx += 1

    def get_path_save_mesh(
        self,
        path,
        idx=None,
        mesh_suffix=None,
    ):
        if mesh_suffix is not None:
            self.save_mesh_suffix = mesh_suffix
        orig_folder = os.path.dirname(path)
        orig_filename = os.path.basename(path)
        base_filename = orig_filename[: orig_filename.rfind(".")]
        if idx is not None:
            filename = f"{base_filename}_{self.save_mesh_suffix}_{idx}.vtk"
        else:
            filename = f"{base_filename}_{self.save_mesh_suffix}.vtk"

        if self.folder_save is None:
            path_to_save = os.path.join(orig_folder, filename)
        else:
            path_to_save = os.path.join(os.path.abspath(self.folder_save), filename)

        return path_to_save

    def save_meshes(
        self,
        mesh_suffix=f'procrustes_registered_{today.strftime("%b")}_{today.day}_{today.year}',
        folder=None,
    ):
        if folder is not None:
            self.folder_save = folder

        if self.folder_save is not None:
            os.makedirs(self.folder_save, exist_ok=True)

        mesh = vtk_deep_copy(self._ref_mesh)
        for idx, path in enumerate(self.list_mesh_paths):
            path_to_save = self.get_path_save_mesh(path, idx=idx, mesh_suffix=mesh_suffix)
            reg_vert_feat = (
                self._registered_vertex_features[idx, :, :]
                if self.vertex_features is not None
                else None
            )
            save_mesh(
                mesh,
                self._registered_pt_coords[idx, :, :],
                reg_vert_feat,
                path_to_save,
                self.vertex_features,
            )

    def save_icp_transforms(
        self,
        transform_suffix=f'icp_transforms_{today.strftime("%b")}_{today.day}_{today.year}',
        folder=None,
    ):
        if folder is not None:
            os.makedirs(folder, exist_ok=True)

        for idx, path in enumerate(self.list_mesh_paths):
            # parse folder / filename for saving
            orig_folder = os.path.dirname(path)
            orig_filename = os.path.basename(path)
            base_filename = orig_filename[: orig_filename.rfind(".")]
            filename = f"{base_filename}_{transform_suffix}_{idx}.txt"
            if folder is None:
                path_to_save = os.path.join(orig_folder, filename)
            else:
                path_to_save = os.path.join(os.path.abspath(folder), filename)

            if self._registered_icp_transforms[idx] is None:
                # if there was no ICP transform, then just save an empty file
                with open(path_to_save, "w") as f:
                    f.write("NO ICP TRANSFORM - THIS WAS THE REFERENCE MESH")
            else:
                write_linear_transform(self._registered_icp_transforms[idx], path_to_save)

    def save_ref_mesh(self, path):
        io.write_vtk(self._ref_mesh, path)

    @property
    def ref_mesh(self):
        return self._ref_mesh

    @property
    def registered_pt_coords(self):
        return self._registered_pt_coords

    @property
    def registered_vertex_features(self):
        return self._registered_vertex_features

    @property
    def registered_icp_transforms(self):
        return self._registered_icp_transforms


def save_mesh(mesh, registered_pts, registered_features, path_to_save, vertex_features):
    mesh_ = vtk_deep_copy(mesh)
    # Keep recycling the same base mesh, just move the x/y/z point coords around.
    set_mesh_physical_point_coords(mesh_, registered_pts)
    if registered_features is not None:
        set_mesh_point_features(
            mesh=mesh_, features=registered_features, feature_names=vertex_features
        )
    # save mesh to disk
    io.write_vtk(mesh_, path_to_save)


def register(
    ref_mesh_source,
    path_other_mesh,
    ref_mesh_eigenmap_as_reference,
    vertex_features,
    verbose,
    kwargs,
):
    target_mesh = io.read_vtk(path_other_mesh)

    if (
        (target_mesh.points.shape[0] == 0)
        or (np.mean(target_mesh.points) == 0)
        or (np.isnan(target_mesh.points).sum() > 0)
    ):
        print("ERROR: target mesh has no points, skipping registration")
        print(f"\tPath: {path_other_mesh}")
        return None, None, None

    registered_mesh, icp_transform = non_rigidly_register(
        target_mesh=target_mesh,
        source_mesh=ref_mesh_source,
        target_eigenmap_as_reference=not ref_mesh_eigenmap_as_reference,
        transfer_scalars=True if vertex_features is not None else False,
        return_icp_transform=True,
        verbose=verbose,
        **kwargs,
    )

    coords = get_mesh_physical_point_coords(registered_mesh)

    n_points = coords.shape[0]

    if vertex_features is not None:
        features = get_mesh_point_features(registered_mesh, vertex_features)
    else:
        features = None

    return coords, features, icp_transform


def registration_step(
    idx,
    ref_mesh,
    path_save_mesh,
    reg_idx,
    include_ref_in_sample,
    vertex_features,
    save_meshes_during_registration,
    list_mesh_paths,
    ref_mesh_eigenmap_as_reference,
    kwargs,
    verbose,
):

    tic = time.time()
    # This is a helper function to allow for multiprocessing to work
    # becuase cant pickle vtk objects, instead we read them from disk.
    if type(ref_mesh) is str:
        mp = True
        ref_mesh = io.read_vtk(ref_mesh)
    else:
        mp = False

    if verbose is True:
        print(f"\tRegistering to mesh # {idx}")
        print(f"\t\tPath save mesh: {path_save_mesh}")
    # skip the first mesh in the list if its the first round (its the reference)
    if (reg_idx == 0) & (idx == 0) & (include_ref_in_sample is True):
        # first iteration & ref mesh, just use points as they are.
        registered_pt_coords = get_mesh_physical_point_coords(ref_mesh)
        if vertex_features is not None:
            registered_vertex_features = get_mesh_point_features(ref_mesh, vertex_features)
        else:
            registered_vertex_features = None
        registered_icp_transform = None
    else:
        # register & save registered coordinates in the pre-allocated array
        registered_pt_coords, features, icp_transform = register(
            vtk_deep_copy(ref_mesh),
            path_other_mesh=list_mesh_paths[idx],
            vertex_features=vertex_features,
            ref_mesh_eigenmap_as_reference=ref_mesh_eigenmap_as_reference,
            verbose=verbose,
            kwargs=kwargs,
        )
        print(registered_pt_coords)
        if registered_pt_coords is None:
            # if the registered_pt_coords is None, then there was an error reading the mesh
            # so just return None for everything.
            with open(
                "/dataNAS/people/aagatti/projects/OAI_Segmentation/CVPR_Data_Curation/ssm_registrations/output.log",
                "a",
            ) as f:
                # add a line to the log file of the mesh that errored
                f.write(f"ERROR: mesh has no points, skipping registration\n")
                f.write(f"\tPath: {list_mesh_paths[idx]}\n")
            return None, None, None
        if vertex_features is not None:
            registered_vertex_features = features
        else:
            registered_vertex_features = None
        registered_icp_transform = icp_transform

    # SAVE EACH ITERATION OF THE REGISTRATION PROCESS???
    if save_meshes_during_registration is True:
        save_mesh(
            ref_mesh,
            registered_pt_coords,
            registered_vertex_features,
            path_save_mesh,
            vertex_features,
        )

    if (mp is True) and (registered_icp_transform is not None):
        # write the registered_icp_transform to disk & return the path
        # get temp path to save the transform
        filename = os.path.basename(list_mesh_paths[idx]).split(".vtk")[0]
        temp_filename = filename + "_temp_icp_transform.json"
        temp_path = os.path.join(os.path.dirname(list_mesh_paths[idx]), temp_filename)
        write_linear_transform(registered_icp_transform, temp_path)
        registered_icp_transform = temp_path

    toc = time.time()
    print(f"\t\tTime taken for registration step: {toc - tic} seconds")
    return registered_pt_coords, registered_vertex_features, registered_icp_transform<|MERGE_RESOLUTION|>--- conflicted
+++ resolved
@@ -162,12 +162,8 @@
         save_mesh_suffix=f'procrustes_registered_{today.strftime("%b")}_{today.day}_{today.year}',
         multiprocessing=True,
         num_processes=None,
-<<<<<<< HEAD
         remove_temp_icp=True,
         **kwargs
-=======
-        **kwargs,
->>>>>>> 99960884
     ):
         self.path_ref_mesh = path_ref_mesh
         self.list_mesh_paths = list_mesh_paths
